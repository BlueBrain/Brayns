--- conflicted
+++ resolved
@@ -26,19 +26,6 @@
 
 include(Common)
 
-<<<<<<< HEAD
-# Make Brayns optional when OSPRay is not available and:
-# - building as a subproject
-# - building on Ubuntu Jenkins VM
-if(NOT ${CMAKE_SOURCE_DIR} STREQUAL ${PROJECT_SOURCE_DIR} OR
-        (TRAVIS AND LSB_DISTRIBUTOR_ID MATCHES "Ubuntu"))
-  common_find_package(ospray)
-  if(NOT OSPRAY_FOUND)
-      message(WARNING "[Brayns] OSPRay not found, the project will not be built")
-    include(CommonPackageConfig)
-    return()
-  endif()
-=======
 if(BRAYNS_OSPRAY_ENABLED)
     # ------------------------------------------------------------------------------
     # OSPRAY specific settings
@@ -56,17 +43,10 @@
     # the arch we're targeting for the non-MIC/non-xeon phi part of ospray
     set(BRAYNS_BUILD_ISA "ALL" CACHE STRING "Target ISA (SSE,AVX,AVX2,or ALL)")
     set_property(CACHE BRAYNS_BUILD_ISA PROPERTY STRINGS ALL SSE AVX AVX2)
->>>>>>> 40798010
 endif()
 
 common_find_package(Boost REQUIRED COMPONENTS program_options unit_test_framework)
 common_find_package(vmmlib REQUIRED)
-<<<<<<< HEAD
-common_find_package(OptiX SYSTEM)
-common_find_package(CUDA SYSTEM)
-common_find_package(ospray SYSTEM)
-=======
->>>>>>> 40798010
 common_find_package(OpenMP)
 
 if( NOT( OPTIX_FOUND AND CUDA_FOUND ) AND NOT OSPRAY_FOUND AND NOT TARGET LivreLib )
