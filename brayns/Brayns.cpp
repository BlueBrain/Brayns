/* Copyright (c) 2015-2017, EPFL/Blue Brain Project
 * All rights reserved. Do not distribute without permission.
 * Responsible Author: Cyrille Favreau <cyrille.favreau@epfl.ch>
 *                     Jafet Villafranca <jafet.villafrancadiaz@epfl.ch>
 *
 * This file is part of Brayns <https://github.com/BlueBrain/Brayns>
 *
 * This library is free software; you can redistribute it and/or modify it under
 * the terms of the GNU Lesser General Public License version 3.0 as published
 * by the Free Software Foundation.
 *
 * This library is distributed in the hope that it will be useful, but WITHOUT
 * ANY WARRANTY; without even the implied warranty of MERCHANTABILITY or FITNESS
 * FOR A PARTICULAR PURPOSE.  See the GNU Lesser General Public License for more
 * details.
 *
 * You should have received a copy of the GNU Lesser General Public License
 * along with this library; if not, write to the Free Software Foundation, Inc.,
 * 51 Franklin Street, Fifth Floor, Boston, MA 02110-1301 USA.
 */

#include <brayns/Brayns.h>

#include <brayns/common/Progress.h>
#include <brayns/common/camera/Camera.h>
#include <brayns/common/camera/FlyingModeManipulator.h>
#include <brayns/common/camera/InspectCenterManipulator.h>
#include <brayns/common/engine/Engine.h>
#include <brayns/common/input/KeyboardHandler.h>
#include <brayns/common/light/DirectionalLight.h>
#include <brayns/common/log.h>
#include <brayns/common/renderer/FrameBuffer.h>
#include <brayns/common/renderer/Renderer.h>
#include <brayns/common/scene/Scene.h>
#include <brayns/common/utils/Utils.h>
#include <brayns/common/volume/VolumeHandler.h>

#include <brayns/parameters/ParametersManager.h>

#include <brayns/io/ImageManager.h>
#include <brayns/io/MeshLoader.h>
#include <brayns/io/MolecularSystemReader.h>
#include <brayns/io/ProteinLoader.h>
#include <brayns/io/TransferFunctionLoader.h>
#include <brayns/io/XYZBLoader.h>
#include <brayns/io/simulation/SpikeSimulationHandler.h>

#include <plugins/engines/EngineFactory.h>
#if (BRAYNS_USE_DEFLECT || BRAYNS_USE_NETWORKING)
#include <plugins/extensions/ExtensionPluginFactory.h>
#endif

#if (BRAYNS_USE_BRION)
#include <brayns/io/ConnectivityLoader.h>
#include <brayns/io/MorphologyLoader.h>
#include <brayns/io/NESTLoader.h>
#include <brayns/io/SceneLoader.h>
#include <servus/uri.h>
#endif

#include <future>
#ifdef BRAYNS_USE_LUNCHBOX
#include <lunchbox/threadPool.h>
#endif

namespace
{
const float DEFAULT_TEST_ANIMATION_FRAME = 10000;
const float DEFAULT_MOTION_ACCELERATION = 1.5f;
const size_t LOADING_PROGRESS_DATA = 100;
const size_t LOADING_PROGRESS_STEP = 10;
}

namespace brayns
{
struct Brayns::Impl
{
    Impl(int argc, const char** argv)
        : _engineFactory{argc, argv, _parametersManager}
        , _meshLoader(_parametersManager.getGeometryParameters())
    {
        BRAYNS_INFO << "     ____                             " << std::endl;
        BRAYNS_INFO << "    / __ )_________ ___  ______  _____" << std::endl;
        BRAYNS_INFO << "   / __  / ___/ __ `/ / / / __ \\/ ___/" << std::endl;
        BRAYNS_INFO << "  / /_/ / /  / /_/ / /_/ / / / (__  ) " << std::endl;
        BRAYNS_INFO << " /_____/_/   \\__,_/\\__, /_/ /_/____/  " << std::endl;
        BRAYNS_INFO << "                  /____/              " << std::endl;
        BRAYNS_INFO << std::endl;

        BRAYNS_INFO << "Parsing command line options" << std::endl;
        _parametersManager.parse(argc, argv);
        _parametersManager.print();

        _registerKeyboardShortcuts();

        createEngine();

#if (BRAYNS_USE_DEFLECT || BRAYNS_USE_NETWORKING)
        // after createEngine() to execute in parallel to scene loading
        _extensionPluginFactory.reset(
            new ExtensionPluginFactory(_parametersManager));
#endif

        if (!isAsyncMode())
            _dataLoadingFuture.get();
    }

    void createEngine()
    {
        _engine.reset(); // Free resources before creating a new engine

        const auto& engineName =
            _parametersManager.getRenderingParameters().getEngine();
        _engine = _engineFactory.create(engineName);
        if (!_engine)
            throw std::runtime_error("Unsupported engine: " + engineName);

        _engine->recreate = std::bind(&Impl::createEngine, this);
        _engine->buildScene = std::bind(&Impl::buildScene, this);
        _setupCameraManipulator(CameraMode::inspect);

        // Default sun light
        DirectionalLightPtr sunLight(
            new DirectionalLight(DEFAULT_SUN_DIRECTION, DEFAULT_SUN_COLOR,
                                 DEFAULT_SUN_INTENSITY));
        _engine->getScene().addLight(sunLight);
        _engine->getScene().commitLights();

        buildScene();
    }

    void buildScene()
    {
        _engine->setReady(false);

        // if engine does not support scene reloading, recreate it first
        if (!_engine->getScene().supportsUnloading())
            createEngine();

        _engine->setLastOperation("");
        _engine->setLastProgress(0);

#ifdef BRAYNS_USE_LUNCHBOX
        if (isAsyncMode())
        {
            _dataLoadingFuture =
                _loadingThread.post(std::bind(&Brayns::Impl::_loadScene, this));
        }
        else
#endif
            _dataLoadingFuture =
                std::async(std::launch::deferred,
                           std::bind(&Brayns::Impl::_loadScene, this));
    }

    void render(const RenderInput& renderInput, RenderOutput& renderOutput)
    {
        _engine->getCamera().set(renderInput.position, renderInput.target,
                                 renderInput.up);

        if (_render(renderInput.windowSize))
        {
            FrameBuffer& frameBuffer = _engine->getFrameBuffer();
            const Vector2i& frameSize = frameBuffer.getSize();
            uint8_t* colorBuffer = frameBuffer.getColorBuffer();
            if (colorBuffer)
            {
                const size_t size =
                    frameSize.x() * frameSize.y() * frameBuffer.getColorDepth();
                renderOutput.colorBuffer.assign(colorBuffer,
                                                colorBuffer + size);
                renderOutput.colorBufferFormat =
                    frameBuffer.getFrameBufferFormat();
            }

            float* depthBuffer = frameBuffer.getDepthBuffer();
            if (depthBuffer)
            {
                const size_t size = frameSize.x() * frameSize.y();
                renderOutput.depthBuffer.assign(depthBuffer,
                                                depthBuffer + size);
            }
        }

        _engine->postRender();
    }

    bool render()
    {
        const Vector2ui windowSize =
            _parametersManager.getApplicationParameters().getWindowSize();

        _render(windowSize);

        _engine->postRender();

        return _engine->getKeepRunning();
    }

    Engine& getEngine() { return *_engine; }
    ParametersManager& getParametersManager() { return _parametersManager; }
    KeyboardHandler& getKeyboardHandler() { return _keyboardHandler; }
    AbstractManipulator& getCameraManipulator() { return *_cameraManipulator; }
    bool isLoadingFinished() const
    {
        return !_dataLoadingFuture.valid() ||
               _dataLoadingFuture.wait_for(std::chrono::milliseconds(0)) ==
                   std::future_status::ready;
    }
    bool isAsyncMode() const
    {
        return !_parametersManager.getApplicationParameters()
                    .getSynchronousMode();
    }

private:
    void _writeFrameToFile()
    {
        const auto& frameExportFolder =
            _parametersManager.getApplicationParameters()
                .getFrameExportFolder();
        if (frameExportFolder.empty())
            return;
        char str[7];
        const auto frame =
            _parametersManager.getSceneParameters().getAnimationFrame();
        snprintf(str, 7, "%06d", int(frame));
        const auto filename = frameExportFolder + "/" + str + ".png";
        FrameBuffer& frameBuffer = _engine->getFrameBuffer();
        ImageManager::exportFrameBufferToFile(frameBuffer, filename);
    }

    void _loadScene()
    {
        Progress loadingProgress("Loading scene ...",
                                 LOADING_PROGRESS_DATA +
                                     3 * LOADING_PROGRESS_STEP,
                                 [this](const std::string& msg,
                                        const float progress) {
                                     _engine->setLastOperation(msg);
                                     _engine->setLastProgress(progress);
                                 });

        loadingProgress.setMessage("Unloading ...");
        _engine->getScene().unload();
        loadingProgress += LOADING_PROGRESS_STEP;

        loadingProgress.setMessage("Loading data ...");
        _meshLoader.clear();
        Scene& scene = _engine->getScene();
        _loadData(loadingProgress);

        if (scene.empty() && !scene.getVolumeHandler())
        {
            BRAYNS_INFO << "Building default scene" << std::endl;
            scene.buildDefault();
        }

        scene.buildEnvironment();

        const auto& geomParams = _parametersManager.getGeometryParameters();
        if (geomParams.getLoadCacheFile().empty())
        {
            scene.buildMaterials();
            loadingProgress.setMessage("Building geometry ...");
            scene.buildGeometry();

            if (!geomParams.getSaveCacheFile().empty())
                scene.saveToCacheFile();
        }

        loadingProgress += LOADING_PROGRESS_STEP;

        loadingProgress.setMessage("Building acceleration structure ...");
        scene.commit();
        loadingProgress += LOADING_PROGRESS_STEP;

        // Set default camera according to scene bounding box
        _engine->setDefaultCamera();

        // Set default epsilon according to scene bounding box
        _engine->setDefaultEpsilon();

        loadingProgress.setMessage("Done");
        _engine->setReady(true);
        BRAYNS_INFO << "Now rendering ..." << std::endl;
    }

#if (BRAYNS_USE_DEFLECT || BRAYNS_USE_NETWORKING)
    void _executePlugins(const Vector2ui& size)
    {
        auto oldEngine = _engine.get();
        _extensionPluginFactory->execute(_engine, _keyboardHandler,
                                         *_cameraManipulator);

        if (!_engine)
            throw std::runtime_error("No valid engine found, aborting");

        // the network plugin can create a new engine
        if (_engine.get() != oldEngine)
        {
            _engine->reshape(size);
            _engine->preRender();
        }
    }
#else
    void _executePlugins(const Vector2ui&) {}
#endif

    bool _render(const Vector2ui& windowSize)
    {
        _engine->reshape(windowSize);
        _engine->preRender();

#if (BRAYNS_USE_DEFLECT || BRAYNS_USE_NETWORKING)
        _executePlugins(windowSize);
#endif

        if (!isLoadingFinished())
        {
#ifdef BRAYNS_USE_LUNCHBOX
            if (isAsyncMode())
                return false;
#endif
            _dataLoadingFuture.get();
        }

        _engine->commit();

        Camera& camera = _engine->getCamera();
        camera.commit();

        Scene& scene = _engine->getScene();

<<<<<<< HEAD
        if (_parametersManager->getRenderingParameters().getHeadLight())
=======
        if (_parametersManager.getRenderingParameters().getHeadLight())
>>>>>>> 8c4cf2bb
        {
            LightPtr sunLight = scene.getLight(0);
            DirectionalLight* sun =
                dynamic_cast<DirectionalLight*>(sunLight.get());
            if (sun &&
                (camera.getModified() ||
                 _parametersManager.getRenderingParameters().getModified()))
            {
                sun->setDirection(camera.getTarget() - camera.getPosition());
                scene.commitLights();
            }
        }

        _engine->setActiveRenderer(
            _parametersManager.getRenderingParameters().getRenderer());

<<<<<<< HEAD
        if (_parametersManager->isAnyModified() || camera.getModified() ||
            scene.getModified())
        {
            _engine->getFrameBuffer().clear();
        }
=======
        if (_parametersManager.isAnyModified() || camera.getModified() ||
            scene.getModified())
        {
            _engine->getRenderer().hasNewImage(true);
            _engine->getFrameBuffer().clear();
        }
        else
            // we assume no new image here, but accumulation inside the renderer
            // might decide otherwise
            _engine->getRenderer().hasNewImage(false);
>>>>>>> 8c4cf2bb

        _engine->render();

        _writeFrameToFile();

        _parametersManager.resetModified();
        camera.resetModified();
        scene.resetModified();
<<<<<<< HEAD
=======
        _engine->resetModified();
>>>>>>> 8c4cf2bb

        return true;
    }

    void _loadData(Progress& loadingProgress)
    {
        auto& geometryParameters = _parametersManager.getGeometryParameters();
        auto& volumeParameters = _parametersManager.getVolumeParameters();
        auto& sceneParameters = _parametersManager.getSceneParameters();
        auto& scene = _engine->getScene();

        size_t nextTic = 0;
        const size_t tic = LOADING_PROGRESS_DATA;
        auto updateProgress = [&nextTic,
                               &loadingProgress](const std::string& msg,
                                                 const float progress) {
            loadingProgress.setMessage(msg);

            const size_t newProgress = progress * tic;
            if (newProgress % tic > nextTic)
            {
                loadingProgress += newProgress - nextTic;
                nextTic = newProgress;
            }
        };

        // set environment map if applicable
        const std::string& environmentMap =
            _parametersManager.getSceneParameters().getEnvironmentMap();
        if (!environmentMap.empty())
        {
            auto& material = scene.getMaterials()[MATERIAL_SKYBOX];
            material.setTexture(TT_DIFFUSE, environmentMap);
        }

        const std::string& colorMapFilename =
            sceneParameters.getColorMapFilename();
        if (!colorMapFilename.empty())
        {
            TransferFunctionLoader transferFunctionLoader;
            transferFunctionLoader.loadFromFile(colorMapFilename, scene);
        }
        scene.commitTransferFunctionData();

        if (!geometryParameters.getLoadCacheFile().empty())
        {
            scene.loadFromCacheFile();
            loadingProgress += tic;
        }

        if (!geometryParameters.getPDBFile().empty())
        {
            _loadPDBFile(geometryParameters.getPDBFile());
            loadingProgress += tic;
        }

        if (!geometryParameters.getPDBFolder().empty())
            _loadPDBFolder(updateProgress);

        if (!geometryParameters.getSplashSceneFolder().empty())
            _loadMeshFolder(geometryParameters.getSplashSceneFolder(),
                            updateProgress);

        if (!geometryParameters.getMeshFolder().empty())
            _loadMeshFolder(geometryParameters.getMeshFolder(), updateProgress);

        if (!geometryParameters.getMeshFile().empty())
        {
            _loadMeshFile(geometryParameters.getMeshFile());
            loadingProgress += tic;
        }

#if (BRAYNS_USE_BRION)
        if (!geometryParameters.getSceneFile().empty())
            _loadSceneFile(geometryParameters.getSceneFile(), updateProgress);

        if (!geometryParameters.getNESTCircuit().empty())
        {
            _loadNESTCircuit();
            loadingProgress += tic;
        }

        if (!geometryParameters.getMorphologyFolder().empty())
            _loadMorphologyFolder(updateProgress);

        if (!geometryParameters.getCircuitConfiguration().empty() &&
            geometryParameters.getConnectivityFile().empty())
            _loadCircuitConfiguration(updateProgress);

        if (!geometryParameters.getConnectivityFile().empty())
            _loadConnectivityFile();
#endif

        if (!geometryParameters.getXYZBFile().empty())
        {
            _loadXYZBFile(updateProgress);
            loadingProgress += tic;
        }

        if (!geometryParameters.getMolecularSystemConfig().empty())
            _loadMolecularSystem(updateProgress);

        if (scene.getVolumeHandler())
        {
            scene.getVolumeHandler()->setCurrentIndex(0);
            const Vector3ui& volumeDimensions =
                scene.getVolumeHandler()->getDimensions();
            const Vector3f& volumeOffset =
                scene.getVolumeHandler()->getOffset();
            const Vector3f& volumeElementSpacing =
                volumeParameters.getElementSpacing();
            Boxf& worldBounds = scene.getWorldBounds();
            worldBounds.merge(Vector3f(0.f, 0.f, 0.f));
            worldBounds.merge(volumeOffset +
                              Vector3f(volumeDimensions) *
                                  volumeElementSpacing);
        }
    }

    /**
        Loads data from a PDB file (command line parameter --pdb-file)
    */
    void _loadPDBFolder(const Progress::UpdateCallback& progressUpdate)
    {
        // Load PDB File
        auto& geometryParameters = _parametersManager.getGeometryParameters();
        const std::string& folder = geometryParameters.getPDBFolder();
        const strings filters = {".pdb", ".pdb1"};
        const strings files = parseFolder(folder, filters);

        size_t current = 0;
        for (const auto& file : files)
        {
            _loadPDBFile(file);
            ++current;
            progressUpdate("Loading PDB folder " + folder,
                           float(current) / files.size());
        }
    }

    /**
        Loads data from a PDB file (command line parameter --pdb-file)
    */
    void _loadPDBFile(const std::string& filename)
    {
        // Load PDB File
        auto& geometryParameters = _parametersManager.getGeometryParameters();
        auto& scene = _engine->getScene();
        std::string pdbFile = filename;
        if (pdbFile == "")
        {
            pdbFile = geometryParameters.getPDBFile();
            BRAYNS_INFO << "Loading PDB file " << pdbFile << std::endl;
        }
        ProteinLoader proteinLoader(geometryParameters);
        if (!proteinLoader.importPDBFile(pdbFile, Vector3f(0, 0, 0), 0, scene))
            BRAYNS_ERROR << "Failed to import " << pdbFile << std::endl;

        for (size_t i = 0; i < scene.getMaterials().size(); ++i)
        {
            auto& material = scene.getMaterials()[i];
            material.setColor(proteinLoader.getMaterialKd(i));
        }
    }

    /**
        Loads data from a XYZR file (command line parameter --xyzr-file)
    */
    void _loadXYZBFile(const Progress::UpdateCallback& progressUpdate)
    {
        // Load XYZB File
        auto& geometryParameters = _parametersManager.getGeometryParameters();
        auto& scene = _engine->getScene();
        BRAYNS_INFO << "Loading XYZB file " << geometryParameters.getXYZBFile()
                    << std::endl;
        XYZBLoader xyzbLoader(geometryParameters);
        xyzbLoader.setProgressCallback(progressUpdate);
        if (!xyzbLoader.importFromBinaryFile(geometryParameters.getXYZBFile(),
                                             scene))
            BRAYNS_ERROR << "Failed to import "
                         << geometryParameters.getXYZBFile() << std::endl;
    }

    /**
        Loads data from mesh files located in the folder specified in
       the geometry parameters (command line parameter --mesh-folder)
    */
    void _loadMeshFolder(const std::string& folder,
                         const Progress::UpdateCallback& progressUpdate)
    {
        const auto& geometryParameters =
            _parametersManager.getGeometryParameters();
        auto& scene = _engine->getScene();

        strings filters = {".obj", ".dae", ".fbx", ".ply", ".lwo",
                           ".stl", ".3ds", ".ase", ".ifc", ".off"};
        strings files = parseFolder(folder, filters);
        size_t i = 0;
        std::stringstream msg;
        msg << "Loading " << files.size() << " meshes from " << folder;
        for (const auto& file : files)
        {
            size_t material =
                geometryParameters.getColorScheme() == ColorScheme::neuron_by_id
                    ? NB_SYSTEM_MATERIALS + i
                    : NO_MATERIAL;

            if (!_meshLoader.importMeshFromFile(file, scene, Matrix4f(),
                                                material))
                BRAYNS_ERROR << "Failed to import " << file << std::endl;
            ++i;
            progressUpdate(msg.str(), float(i) / files.size());
        }
    }

    /**
        Loads data from mesh file (command line parameter --mesh-file)
    */
    void _loadMeshFile(const std::string& filename)
    {
        const auto& geometryParameters =
            _parametersManager.getGeometryParameters();
        auto& scene = _engine->getScene();

        strings filters = {".obj", ".dae", ".fbx", ".ply", ".lwo",
                           ".stl", ".3ds", ".ase", ".ifc", ".off"};
        size_t material =
            geometryParameters.getColorScheme() == ColorScheme::neuron_by_id
                ? NB_SYSTEM_MATERIALS
                : NO_MATERIAL;

        if (!_meshLoader.importMeshFromFile(filename, scene, Matrix4f(),
                                            material))
            BRAYNS_ERROR << "Failed to import " << filename << std::endl;
    }

#if (BRAYNS_USE_BRION)
    /**
        Loads data from a neuron connectivity file (command line parameter
       --connectivity-file)
    */
    void _loadConnectivityFile()
    {
        // Load Connectivity File
        GeometryParameters& geometryParameters =
            _parametersManager.getGeometryParameters();
        ConnectivityLoader connectivityLoader(geometryParameters);
        if (!connectivityLoader.importFromFile(_engine->getScene(),
                                               _meshLoader))
            BRAYNS_ERROR << "Failed to import "
                         << geometryParameters.getConnectivityFile()
                         << std::endl;
    }

    /**
     * Loads data from a scene description file (command line parameter
     * --scene-file)
     */
    void _loadSceneFile(const std::string& filename,
                        const Progress::UpdateCallback& progressUpdate)
    {
        auto& applicationParameters =
            _parametersManager.getApplicationParameters();
        auto& geometryParameters = _parametersManager.getGeometryParameters();
        auto& scene = _engine->getScene();
        SceneLoader sceneLoader(applicationParameters, geometryParameters);
        sceneLoader.setProgressCallback(progressUpdate);
        sceneLoader.importFromFile(filename, scene, _meshLoader);
    }

    /**
     * Loads data from a NEST circuit file (command line parameter
     * --nest-circuit)
     */
    void _loadNESTCircuit()
    {
        auto& geometryParameters = _parametersManager.getGeometryParameters();
        auto& scene = _engine->getScene();

        const std::string& circuit(geometryParameters.getNESTCircuit());
        if (!circuit.empty())
        {
            NESTLoader loader(geometryParameters);

            // need to import circuit first to determine _frameSize for report
            // loading
            loader.importCircuit(circuit, scene);

            const std::string& cacheFile(geometryParameters.getNESTCacheFile());
            if (!geometryParameters.getNESTReport().empty() &&
                cacheFile.empty())
                throw std::runtime_error(
                    "Need cache file to visualize simulation data");

            if (!cacheFile.empty())
            {
                SpikeSimulationHandlerPtr simulationHandler(
                    new SpikeSimulationHandler(
                        _parametersManager.getGeometryParameters()));
                if (!simulationHandler->attachSimulationToCacheFile(cacheFile))
                {
                    if (!loader.importSpikeReport(
                            geometryParameters.getNESTReport()))
                    {
                        throw std::runtime_error(
                            "Could not load spike report, aborting");
                    }

                    if (!simulationHandler->attachSimulationToCacheFile(
                            cacheFile))
                    {
                        throw std::runtime_error(
                            "Could load cache file, aborting");
                    }
                }

                scene.setSimulationHandler(simulationHandler);
                scene.commitTransferFunctionData();
            }
        }
    }

    /**
        Loads data from SWC and H5 files located in the folder specified
       in the geometry parameters (command line parameter --morphology-folder)
    */
    void _loadMorphologyFolder(const Progress::UpdateCallback& progressUpdate)
    {
        auto& applicationParameters =
            _parametersManager.getApplicationParameters();
        auto& geometryParameters = _parametersManager.getGeometryParameters();
        auto& scene = _engine->getScene();
        const auto& folder = geometryParameters.getMorphologyFolder();
        MorphologyLoader morphologyLoader(applicationParameters,
                                          geometryParameters, scene);

        const strings filters = {".swc", ".h5"};
        const strings files = parseFolder(folder, filters);
        uint64_t morphologyIndex = 0;
        for (const auto& file : files)
        {
            servus::URI uri(file);
            if (!morphologyLoader.importMorphology(uri, morphologyIndex,
                                                   NO_MATERIAL))
                BRAYNS_ERROR << "Failed to import " << file << std::endl;
            ++morphologyIndex;
            progressUpdate("Loading morphologies from " + folder,
                           float(morphologyIndex) / files.size());
        }
    }

    /**
        Loads morphologies from circuit configuration (command line
       parameter --circuit-configuration)
    */
    void _loadCircuitConfiguration(
        const Progress::UpdateCallback& progressUpdate)
    {
        auto& applicationParameters =
            _parametersManager.getApplicationParameters();
        auto& geometryParameters = _parametersManager.getGeometryParameters();
        auto& scene = _engine->getScene();
        const std::string& filename =
            geometryParameters.getCircuitConfiguration();
        const auto& targets = geometryParameters.getCircuitTargetsAsStrings();

        BRAYNS_INFO << "Loading circuit configuration from " << filename
                    << std::endl;
        const std::string& report = geometryParameters.getCircuitReport();
        MorphologyLoader morphologyLoader(applicationParameters,
                                          geometryParameters, scene);
        morphologyLoader.setProgressCallback(progressUpdate);

        const servus::URI uri(filename);
        morphologyLoader.importCircuit(uri, targets, report, scene,
                                       _meshLoader);
    }
#endif // BRAYNS_USE_BRION

    /**
        Loads molecular system from configuration (command line
       parameter
        --molecular-system-config )
    */
    void _loadMolecularSystem(const Progress::UpdateCallback& progressUpdate)
    {
        auto& geometryParameters = _parametersManager.getGeometryParameters();
        auto& scene = _engine->getScene();
        MolecularSystemReader molecularSystemReader(geometryParameters);
        molecularSystemReader.setProgressCallback(progressUpdate);
        molecularSystemReader.import(scene, _meshLoader);
    }

    void _setupCameraManipulator(const CameraMode mode)
    {
        _cameraManipulator.reset();

        switch (mode)
        {
        case CameraMode::flying:
            _cameraManipulator.reset(
                new FlyingModeManipulator(_engine->getCamera(),
                                          _keyboardHandler));
            break;
        case CameraMode::inspect:
            _cameraManipulator.reset(
                new InspectCenterManipulator(_engine->getCamera(),
                                             _keyboardHandler));
            break;
        };
    }

    void _registerKeyboardShortcuts()
    {
        _keyboardHandler.registerKeyboardShortcut(
            '0', "Black background",
            std::bind(&Brayns::Impl::_blackBackground, this));
        _keyboardHandler.registerKeyboardShortcut(
            '1', "Gray background",
            std::bind(&Brayns::Impl::_grayBackground, this));
        _keyboardHandler.registerKeyboardShortcut(
            '2', "White background",
            std::bind(&Brayns::Impl::_whiteBackground, this));
        _keyboardHandler.registerKeyboardShortcut(
            '3', "Set gradient materials",
            std::bind(&Brayns::Impl::_gradientMaterials, this));
        _keyboardHandler.registerKeyboardShortcut(
            '4', "Set pastel materials",
            std::bind(&Brayns::Impl::_pastelMaterials, this));
        _keyboardHandler.registerKeyboardShortcut(
            '5', "Scientific visualization renderer",
            std::bind(&Brayns::Impl::_scivisRenderer, this));
        _keyboardHandler.registerKeyboardShortcut(
            '6', "Default renderer",
            std::bind(&Brayns::Impl::_defaultRenderer, this));
        _keyboardHandler.registerKeyboardShortcut(
            '7', "Particle renderer",
            std::bind(&Brayns::Impl::_particleRenderer, this));
        _keyboardHandler.registerKeyboardShortcut(
            '8', "Proximity renderer",
            std::bind(&Brayns::Impl::_proximityRenderer, this));
        _keyboardHandler.registerKeyboardShortcut(
            '9', "Simulation renderer",
            std::bind(&Brayns::Impl::_simulationRenderer, this));
        _keyboardHandler.registerKeyboardShortcut(
            '[', "Decrease animation frame by 1",
            std::bind(&Brayns::Impl::_decreaseAnimationFrame, this));
        _keyboardHandler.registerKeyboardShortcut(
            ']', "Increase animation frame by 1",
            std::bind(&Brayns::Impl::_increaseAnimationFrame, this));
        _keyboardHandler.registerKeyboardShortcut(
            'e', "Enable eletron shading",
            std::bind(&Brayns::Impl::_electronShading, this));
        _keyboardHandler.registerKeyboardShortcut(
            'f', "Enable fly mode", [this]() {
                Brayns::Impl::_setupCameraManipulator(CameraMode::flying);
            });
        _keyboardHandler.registerKeyboardShortcut(
            'i', "Enable inspect mode", [this]() {
                Brayns::Impl::_setupCameraManipulator(CameraMode::inspect);
            });
        _keyboardHandler.registerKeyboardShortcut(
            'o', "Decrease ambient occlusion strength",
            std::bind(&Brayns::Impl::_decreaseAmbientOcclusionStrength, this));
        _keyboardHandler.registerKeyboardShortcut(
            'O', "Increase ambient occlusion strength",
            std::bind(&Brayns::Impl::_increaseAmbientOcclusionStrength, this));
        _keyboardHandler.registerKeyboardShortcut(
            'p', "Enable diffuse shading",
            std::bind(&Brayns::Impl::_diffuseShading, this));
        _keyboardHandler.registerKeyboardShortcut(
            'P', "Disable shading",
            std::bind(&Brayns::Impl::_disableShading, this));
        _keyboardHandler.registerKeyboardShortcut(
            'r', "Set animation frame to 0",
            std::bind(&Brayns::Impl::_resetAnimationFrame, this));
        _keyboardHandler.registerKeyboardShortcut(
            'R', "Set animation frame to infinity",
            std::bind(&Brayns::Impl::_infiniteAnimationFrame, this));
        _keyboardHandler.registerKeyboardShortcut(
            'u', "Enable/Disable shadows",
            std::bind(&Brayns::Impl::_toggleShadows, this));
        _keyboardHandler.registerKeyboardShortcut(
            'U', "Enable/Disable soft shadows",
            std::bind(&Brayns::Impl::_toggleSoftShadows, this));
        _keyboardHandler.registerKeyboardShortcut(
            't', "Multiply samples per ray by 2",
            std::bind(&Brayns::Impl::_increaseSamplesPerRay, this));
        _keyboardHandler.registerKeyboardShortcut(
            'T', "Divide samples per ray by 2",
            std::bind(&Brayns::Impl::_decreaseSamplesPerRay, this));
        _keyboardHandler.registerKeyboardShortcut(
            'y', "Enable/Disable light emitting materials",
            std::bind(&Brayns::Impl::_toggleLightEmittingMaterials, this));
        _keyboardHandler.registerKeyboardShortcut(
            'l', "Toggle load dynamic/static load balancer",
            std::bind(&Brayns::Impl::_toggleLoadBalancer, this));
        _keyboardHandler.registerKeyboardShortcut(
            'g', "Enable/Disable animation playback",
            std::bind(&Brayns::Impl::_toggleAnimationPlayback, this));
        _keyboardHandler.registerKeyboardShortcut(
            'x', "Set animation frame to " +
                     std::to_string(DEFAULT_TEST_ANIMATION_FRAME),
            std::bind(&Brayns::Impl::_defaultAnimationFrame, this));
        _keyboardHandler.registerKeyboardShortcut(
            '|', "Create cache file ",
            std::bind(&Brayns::Impl::_saveSceneToCacheFile, this));
        _keyboardHandler.registerKeyboardShortcut(
            '{', "Decrease eye separation",
            std::bind(&Brayns::Impl::_decreaseEyeSeparation, this));
        _keyboardHandler.registerKeyboardShortcut(
            '}', "Increase eye separation",
            std::bind(&Brayns::Impl::_increaseEyeSeparation, this));
        _keyboardHandler.registerKeyboardShortcut(
            '<', "Decrease field of view",
            std::bind(&Brayns::Impl::_decreaseFieldOfView, this));
        _keyboardHandler.registerKeyboardShortcut(
            '>', "Increase field of view",
            std::bind(&Brayns::Impl::_increaseFieldOfView, this));
        _keyboardHandler.registerKeyboardShortcut(
            ' ', "Camera reset to initial state",
            std::bind(&Brayns::Impl::_resetCamera, this));
        _keyboardHandler.registerKeyboardShortcut(
            '+', "Increase motion speed",
            std::bind(&Brayns::Impl::_increaseMotionSpeed, this));
        _keyboardHandler.registerKeyboardShortcut(
            '-', "Decrease motion speed",
            std::bind(&Brayns::Impl::_decreaseMotionSpeed, this));
        _keyboardHandler.registerKeyboardShortcut(
            'c', "Display current camera information",
            std::bind(&Brayns::Impl::_displayCameraInformation, this));
        _keyboardHandler.registerKeyboardShortcut(
            'm', "Toggle synchronous/asynchronous mode",
            std::bind(&Brayns::Impl::_toggleSynchronousMode, this));
    }

    void _blackBackground()
    {
        RenderingParameters& renderParams =
            _parametersManager.getRenderingParameters();
        renderParams.setBackgroundColor(Vector3f(0.f, 0.f, 0.f));
    }

    void _grayBackground()
    {
        RenderingParameters& renderParams =
            _parametersManager.getRenderingParameters();
        renderParams.setBackgroundColor(Vector3f(0.5f, 0.5f, 0.5f));
    }

    void _whiteBackground()
    {
        RenderingParameters& renderParams =
            _parametersManager.getRenderingParameters();
        renderParams.setBackgroundColor(Vector3f(1.f, 1.f, 1.f));
    }

    void _scivisRenderer()
    {
        RenderingParameters& renderParams =
            _parametersManager.getRenderingParameters();
        renderParams.setRenderer(RendererType::scientificvisualization);
    }

    void _defaultRenderer()
    {
        RenderingParameters& renderParams =
            _parametersManager.getRenderingParameters();
        renderParams.setRenderer(RendererType::basic);
    }

    void _particleRenderer()
    {
        RenderingParameters& renderParams =
            _parametersManager.getRenderingParameters();
        renderParams.setRenderer(RendererType::particle);
    }

    void _proximityRenderer()
    {
        RenderingParameters& renderParams =
            _parametersManager.getRenderingParameters();
        renderParams.setRenderer(RendererType::proximity);
    }

    void _simulationRenderer()
    {
        RenderingParameters& renderParams =
            _parametersManager.getRenderingParameters();
        renderParams.setRenderer(RendererType::simulation);
    }

    void _increaseAnimationFrame()
    {
        if (_engine->getScene().getSimulationHandler() &&
            !_engine->getScene().getSimulationHandler()->isReady())
        {
            return;
        }

        SceneParameters& sceneParams = _parametersManager.getSceneParameters();
        const auto animationFrame = sceneParams.getAnimationFrame();
        sceneParams.setAnimationFrame(animationFrame + 1);
    }

    void _decreaseAnimationFrame()
    {
        if (_engine->getScene().getSimulationHandler() &&
            !_engine->getScene().getSimulationHandler()->isReady())
        {
            return;
        }

        SceneParameters& sceneParams = _parametersManager.getSceneParameters();
        const auto animationFrame = sceneParams.getAnimationFrame();
        if (animationFrame > 0)
            sceneParams.setAnimationFrame(animationFrame - 1);
    }

    void _diffuseShading()
    {
        RenderingParameters& renderParams =
            _parametersManager.getRenderingParameters();
        renderParams.setShading(ShadingType::diffuse);
    }

    void _electronShading()
    {
        RenderingParameters& renderParams =
            _parametersManager.getRenderingParameters();
        renderParams.setShading(ShadingType::electron);
    }

    void _disableShading()
    {
        RenderingParameters& renderParams =
            _parametersManager.getRenderingParameters();
        renderParams.setShading(ShadingType::none);
    }

    void _increaseAmbientOcclusionStrength()
    {
        RenderingParameters& renderParams =
            _parametersManager.getRenderingParameters();
        float aaStrength = renderParams.getAmbientOcclusionStrength();
        aaStrength += 0.1f;
        if (aaStrength > 1.f)
            aaStrength = 1.f;
        renderParams.setAmbientOcclusionStrength(aaStrength);
    }

    void _decreaseAmbientOcclusionStrength()
    {
        RenderingParameters& renderParams =
            _parametersManager.getRenderingParameters();
        float aaStrength = renderParams.getAmbientOcclusionStrength();
        aaStrength -= 0.1f;
        if (aaStrength < 0.f)
            aaStrength = 0.f;
        renderParams.setAmbientOcclusionStrength(aaStrength);
    }

    void _resetAnimationFrame()
    {
        SceneParameters& sceneParams = _parametersManager.getSceneParameters();
        sceneParams.setAnimationFrame(0);
    }

    void _infiniteAnimationFrame()
    {
        SceneParameters& sceneParams = _parametersManager.getSceneParameters();
        sceneParams.setAnimationFrame(std::numeric_limits<uint32_t>::max());
    }

    void _toggleShadows()
    {
        RenderingParameters& renderParams =
            _parametersManager.getRenderingParameters();
        renderParams.setShadows(renderParams.getShadows() == 0.f ? 1.f : 0.f);
    }

    void _toggleSoftShadows()
    {
        RenderingParameters& renderParams =
            _parametersManager.getRenderingParameters();
        renderParams.setSoftShadows(renderParams.getSoftShadows() == 0.f ? 0.1f
                                                                         : 0.f);
    }

    void _increaseSamplesPerRay()
    {
        VolumeParameters& volumeParams =
            _parametersManager.getVolumeParameters();
        volumeParams.setSamplesPerRay(volumeParams.getSamplesPerRay() * 2);
        _engine->getScene().commitVolumeData();
    }

    void _decreaseSamplesPerRay()
    {
        VolumeParameters& volumeParams =
            _parametersManager.getVolumeParameters();
        if (volumeParams.getSamplesPerRay() >= 4)
            volumeParams.setSamplesPerRay(volumeParams.getSamplesPerRay() / 2);
        _engine->getScene().commitVolumeData();
    }

    void _toggleLightEmittingMaterials()
    {
        RenderingParameters& renderParams =
            _parametersManager.getRenderingParameters();
        renderParams.setLightEmittingMaterials(
            !renderParams.getLightEmittingMaterials());
    }

    void _toggleLoadBalancer()
    {
        RenderingParameters& renderParams =
            _parametersManager.getRenderingParameters();
        renderParams.setDynamicLoadBalancer(
            !renderParams.getDynamicLoadBalancer());
    }

    void _decreaseFieldOfView()
    {
        _fieldOfView -= 1.f;
        //_fieldOfView = std::max(1.f, _fieldOfView);
        _engine->getCamera().setFieldOfView(_fieldOfView);
        BRAYNS_INFO << "Field of view: " << _fieldOfView << std::endl;
    }

    void _increaseFieldOfView()
    {
        _fieldOfView += 1.f;
        //    _fieldOfView = std::min(179.f, _fieldOfView);
        _engine->getCamera().setFieldOfView(_fieldOfView);
        BRAYNS_INFO << "Field of view: " << _fieldOfView << std::endl;
    }

    void _decreaseEyeSeparation()
    {
        _eyeSeparation -= 0.01f;
        //_eyeSeparation = std::max(0.1f, _eyeSeparation);
        _engine->getCamera().setEyeSeparation(_eyeSeparation);
        BRAYNS_INFO << "Eye separation: " << _eyeSeparation << std::endl;
    }

    void _increaseEyeSeparation()
    {
        _eyeSeparation += 0.01f;
        //_eyeSeparation = std::min(1.0f, _eyeSeparation);
        _engine->getCamera().setEyeSeparation(_eyeSeparation);
        BRAYNS_INFO << "Eye separation: " << _eyeSeparation << std::endl;
    }

    void _gradientMaterials()
    {
        _engine->initializeMaterials(MaterialType::gradient);
    }

    void _pastelMaterials()
    {
        _engine->initializeMaterials(MaterialType::pastel);
    }

    void _randomMaterials()
    {
        _engine->initializeMaterials(MaterialType::random);
    }

    void _toggleAnimationPlayback()
    {
        auto& sceneParams = _parametersManager.getSceneParameters();
        sceneParams.setAnimationDelta(sceneParams.getAnimationDelta() == 0 ? 1
                                                                           : 0);
    }

    void _defaultAnimationFrame()
    {
        auto& sceneParams = _parametersManager.getSceneParameters();
        sceneParams.setAnimationFrame(DEFAULT_TEST_ANIMATION_FRAME);
    }

    void _saveSceneToCacheFile()
    {
        auto& scene = _engine->getScene();
        scene.saveToCacheFile();
    }

    void _resetCamera()
    {
        auto& camera = _engine->getCamera();
        camera.reset();
    }

    void _increaseMotionSpeed()
    {
        _cameraManipulator->updateMotionSpeed(DEFAULT_MOTION_ACCELERATION);
    }

    void _decreaseMotionSpeed()
    {
        _cameraManipulator->updateMotionSpeed(1.f /
                                              DEFAULT_MOTION_ACCELERATION);
    }

    void _displayCameraInformation()
    {
        BRAYNS_INFO << _engine->getCamera() << std::endl;
    }

    void _toggleSynchronousMode()
    {
        auto& app = _parametersManager.getApplicationParameters();
        app.setSynchronousMode(!app.getSynchronousMode());
    }

    ParametersManager _parametersManager;
    EngineFactory _engineFactory;
    EnginePtr _engine;
    KeyboardHandler _keyboardHandler;
    AbstractManipulatorPtr _cameraManipulator;
    MeshLoader _meshLoader;

    float _fieldOfView{45.f};
    float _eyeSeparation{0.0635f};

    std::future<void> _dataLoadingFuture;
#ifdef BRAYNS_USE_LUNCHBOX
    // it is important to perform loading and unloading in the same thread,
    // otherwise we leak memory from within ospray/embree. So we don't use
    // std::async(std::launch::async), but rather a thread pool with one thread
    // that remains for the entire application lifetime.
    lunchbox::ThreadPool _loadingThread{1};
#endif

#if (BRAYNS_USE_DEFLECT || BRAYNS_USE_NETWORKING)
    ExtensionPluginFactoryPtr _extensionPluginFactory;
#endif
};

// -------------------------------------------------------------------------------------------------

Brayns::Brayns(int argc, const char** argv)
    : _impl(new Impl(argc, argv))
{
}

Brayns::~Brayns()
{
}

void Brayns::render(const RenderInput& renderInput, RenderOutput& renderOutput)
{
    _impl->render(renderInput, renderOutput);
}

bool Brayns::render()
{
    return _impl->render();
}
Engine& Brayns::getEngine()
{
    return _impl->getEngine();
}
ParametersManager& Brayns::getParametersManager()
{
    return _impl->getParametersManager();
}

KeyboardHandler& Brayns::getKeyboardHandler()
{
    return _impl->getKeyboardHandler();
}

AbstractManipulator& Brayns::getCameraManipulator()
{
    return _impl->getCameraManipulator();
}
}<|MERGE_RESOLUTION|>--- conflicted
+++ resolved
@@ -332,11 +332,7 @@
 
         Scene& scene = _engine->getScene();
 
-<<<<<<< HEAD
-        if (_parametersManager->getRenderingParameters().getHeadLight())
-=======
         if (_parametersManager.getRenderingParameters().getHeadLight())
->>>>>>> 8c4cf2bb
         {
             LightPtr sunLight = scene.getLight(0);
             DirectionalLight* sun =
@@ -353,13 +349,6 @@
         _engine->setActiveRenderer(
             _parametersManager.getRenderingParameters().getRenderer());
 
-<<<<<<< HEAD
-        if (_parametersManager->isAnyModified() || camera.getModified() ||
-            scene.getModified())
-        {
-            _engine->getFrameBuffer().clear();
-        }
-=======
         if (_parametersManager.isAnyModified() || camera.getModified() ||
             scene.getModified())
         {
@@ -370,7 +359,6 @@
             // we assume no new image here, but accumulation inside the renderer
             // might decide otherwise
             _engine->getRenderer().hasNewImage(false);
->>>>>>> 8c4cf2bb
 
         _engine->render();
 
@@ -379,10 +367,7 @@
         _parametersManager.resetModified();
         camera.resetModified();
         scene.resetModified();
-<<<<<<< HEAD
-=======
         _engine->resetModified();
->>>>>>> 8c4cf2bb
 
         return true;
     }
