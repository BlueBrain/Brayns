/* Copyright (c) 2015-2016, EPFL/Blue Brain Project
 * All rights reserved. Do not distribute without permission.
 * Responsible Author: Cyrille Favreau <cyrille.favreau@epfl.ch>
 *
 * This file is part of Brayns <https://github.com/BlueBrain/Brayns>
 *
 * This library is free software; you can redistribute it and/or modify it under
 * the terms of the GNU Lesser General Public License version 3.0 as published
 * by the Free Software Foundation.
 *
 * This library is distributed in the hope that it will be useful, but WITHOUT
 * ANY WARRANTY; without even the implied warranty of MERCHANTABILITY or FITNESS
 * FOR A PARTICULAR PURPOSE.  See the GNU Lesser General Public License for more
 * details.
 *
 * You should have received a copy of the GNU Lesser General Public License
 * along with this library; if not, write to the Free Software Foundation, Inc.,
 * 51 Franklin Street, Fifth Floor, Boston, MA 02110-1301 USA.
 */

#ifndef TYPES_H
#define TYPES_H

#include <brayns/common/mathTypes.h>

#include <boost/program_options.hpp>

#include <memory>
#include <map>
#include <vector>
#include <cstdint>

typedef ::int64_t int64;
typedef ::uint64_t uint64;
typedef ::int32_t int32;
typedef ::uint32_t uint32;
typedef ::int16_t int16;
typedef ::uint16_t uint16;
typedef ::int8_t int8;
typedef ::uint8_t uint8;
typedef ::int64_t index_t;

namespace brayns
{

// Forward declarations
class Brayns;
typedef std::shared_ptr< Brayns > BraynsPtr;

class Scene;
typedef std::shared_ptr< Scene > ScenePtr;

class Camera;
typedef std::shared_ptr< Camera > CameraPtr;

class Renderer;
typedef std::shared_ptr< Renderer > RendererPtr;
typedef std::weak_ptr< Renderer > RendererWeakPtr;
typedef std::map< std::string, RendererPtr > RendererMap;
typedef std::vector< RendererWeakPtr > Renderers;

class FrameBuffer;
typedef std::shared_ptr< FrameBuffer > FrameBufferPtr;

class ApplicationParameters;
typedef std::shared_ptr< ApplicationParameters > ApplicationParametersPtr;

class GeometryParameters;
typedef std::shared_ptr< GeometryParameters > GeometryParametersPtr;

class RenderingParameters;
typedef std::shared_ptr< RenderingParameters > RenderingParametersPtr;

class ExtensionController;
typedef std::shared_ptr<ExtensionController> ExtensionControllerPtr;

class Geometry;
typedef std::vector< Geometry* > Geometries;

class Primitive;
typedef std::shared_ptr<Primitive> PrimitivePtr;
typedef std::vector<PrimitivePtr> Primitives;
typedef std::map<size_t, Primitives> PrimitivesMap;

class Sphere;
typedef std::shared_ptr<Sphere> SpherePtr;
typedef std::vector<SpherePtr> Spheres;
typedef std::map<size_t, Spheres> SpheresMap;

class Cylinder;
typedef std::shared_ptr<Cylinder> CylinderPtr;
typedef std::vector<CylinderPtr> Cylinders;
typedef std::map<size_t, Cylinders> CylindersMap;

class Cone;
typedef std::shared_ptr<Cone> ConePtr;
typedef std::vector<ConePtr> Cones;
typedef std::map<size_t, Cones> ConesMap;

class TrianglesMesh;
typedef std::map<size_t, TrianglesMesh> TrianglesMeshMap;

class Material;
typedef std::shared_ptr<Material> MaterialPtr;
typedef std::vector<MaterialPtr> Materials;
typedef std::map<size_t, Materials> MaterialsMap;

class Texture2D;
typedef std::shared_ptr<Texture2D> Texture2DPtr;
typedef std::map<std::string, Texture2DPtr> TexturesMap;

class Light;
typedef std::shared_ptr< Light > LightPtr;
typedef std::vector< LightPtr > Lights;
typedef std::map< size_t, LightPtr > LightsMap;

class DirectionalLight;
typedef std::shared_ptr< DirectionalLight > DirectionalLightPtr;

class PointLight;
typedef std::shared_ptr< PointLight > PointLightPtr;

typedef std::vector< std::string > strings;
typedef std::vector< float > floats;
typedef std::vector< int > ints;
typedef std::vector< unsigned int > uints;
typedef std::vector< uint8_t > uint8_ts;
typedef std::vector< uint16_t > uint16_ts;
typedef std::vector< uint64_t > uint64_ts;
typedef std::vector< size_t > size_ts;

class AbstractParameters;
class ApplicationParameters;
class GeometryParameters;
class RenderingParameters;
class SceneParameters;

class ParametersManager;
typedef std::shared_ptr< ParametersManager > ParametersManagerPtr;

class ExtensionPlugin;
typedef std::shared_ptr< ExtensionPlugin > ExtensionPluginPtr;
typedef std::vector< ExtensionPluginPtr > ExtensionPlugins;

class ExtensionPluginFactory;
typedef std::unique_ptr< ExtensionPluginFactory > ExtensionPluginFactoryPtr;

class ZeroBufPlugin;
typedef std::shared_ptr< ZeroBufPlugin > ZeroBufPluginPtr;

class DeflectPlugin;
typedef std::shared_ptr< DeflectPlugin > DeflectPluginPtr;

/** Define the color scheme to be applied to the geometry */
enum ColorScheme
{
    CS_NONE,
    CS_PROTEIN_ATOMS,
    CS_PROTEIN_CHAINS,
    CS_PROTEIN_RESIDUES,
    CS_PROTEIN_BACKBONE,
    CS_NEURON_DEFAULT,
    CS_NEURON_BY_ID,
    CS_NEURON_BY_TYPE,
    CS_NEURON_BY_SEGMENT_TYPE,
};

/** Define the environment that is added to the default scene */
enum SceneEnvironment
{
    SE_NONE = 0,
    SE_GROUND,
    SE_WALL,
    SE_BOUNDING_BOX
};

/** Define light types */
enum LightType
{
    LT_POINT = 0,
    LT_DIRECTIONAL,
};

/** Geometry quality */
enum GeometryQuality
{
    GQ_FAST,
    GQ_QUALITY,
    GQ_MAX_QUALITY
};

/** Morphology element types */
enum MorphologySectionType
{
    MST_UNDEFINED = 0x00,
    MST_SOMA = 0x01,
    MST_AXON = 0x02,
    MST_DENDRITE = 0x04,
    MST_APICAL_DENDRITE = 0x08,
    MST_ALL = 0xff
};

/** Extension parameters */
struct ExtensionParameters
{
    ParametersManagerPtr parametersManager;
    ScenePtr scene;
    RendererPtr renderer;
    CameraPtr camera;
    FrameBufferPtr frameBuffer;
};

/** Some 'special' materials are used by Brayns to acomplish specific features
 *  such as simulations, or skyboxes.
 */
const size_t NO_MATERIAL = -1;
const size_t NB_MAX_MATERIALS = 200;
const size_t MATERIAL_BOUNDING_BOX = 100;
const size_t NB_SYSTEM_MATERIALS = 3;
const size_t MATERIAL_SYSTEM = NB_MAX_MATERIALS - NB_SYSTEM_MATERIALS;
const size_t MATERIAL_SKYBOX = MATERIAL_SYSTEM + 0;
const size_t MATERIAL_SIMULATION = MATERIAL_SYSTEM + 1;
<<<<<<< HEAD
const size_t MATERIAL_BOUNDING_BOX = MATERIAL_SYSTEM + 2;
=======
const size_t MATERIAL_SIMULATION_COLORMAP = MATERIAL_SYSTEM + 2;
>>>>>>> 152d8517
const std::string TEXTURE_NAME_SKYBOX = "SKYBOX";
const std::string TEXTURE_NAME_SIMULATION = "SIMULATION";
const std::string TEXTURE_NAME_SIMULATION_COLOR_MAP = "SIMULATION_COLOR_MAP";

/** Defines how materials should be created */
enum MaterialType
{
    MT_DEFAULT,        // Random colors
    MT_RANDOM,         // Random materials including transparency, reflection,
                       // and light emission
    MT_SHADES_OF_GREY, // 255 shades of grey
    MT_GRADIENT,       // Gradient from red to yellow
    MT_PASTEL_COLORS,  // Random pastel colors
    MT_DIFFUSE,
    MT_ELECTRON,
    MT_NO_SHADING
};

enum MeshQuality
{
    MQ_FAST = 0,
    MQ_QUALITY,
    MQ_MAX_QUALITY
};

enum MorphologyLayoutType
{
    ML_NONE = 0,
    ML_GRID,
};

enum CameraType
{
    CT_UNDEFINED = 0,
    CT_PERSPECTIVE,
    CT_STEREO,
    CT_ORTHOGRAPHIC,
    CT_PANORAMIC
};

}

#endif // TYPES_H<|MERGE_RESOLUTION|>--- conflicted
+++ resolved
@@ -220,11 +220,7 @@
 const size_t MATERIAL_SYSTEM = NB_MAX_MATERIALS - NB_SYSTEM_MATERIALS;
 const size_t MATERIAL_SKYBOX = MATERIAL_SYSTEM + 0;
 const size_t MATERIAL_SIMULATION = MATERIAL_SYSTEM + 1;
-<<<<<<< HEAD
-const size_t MATERIAL_BOUNDING_BOX = MATERIAL_SYSTEM + 2;
-=======
 const size_t MATERIAL_SIMULATION_COLORMAP = MATERIAL_SYSTEM + 2;
->>>>>>> 152d8517
 const std::string TEXTURE_NAME_SKYBOX = "SKYBOX";
 const std::string TEXTURE_NAME_SIMULATION = "SIMULATION";
 const std::string TEXTURE_NAME_SIMULATION_COLOR_MAP = "SIMULATION_COLOR_MAP";
