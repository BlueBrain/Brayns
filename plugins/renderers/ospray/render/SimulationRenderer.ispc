--- conflicted
+++ resolved
@@ -41,10 +41,6 @@
 
 #define MATERIAL_SKYBOX 0
 #define MATERIAL_SIMULATION 1
-<<<<<<< HEAD
-=======
-#define MATERIAL_SIMULATION_COLOR_MAP 2
->>>>>>> 152d8517
 
 struct SimulationRenderer
 {
@@ -131,28 +127,6 @@
     return get4f( mat->map_Kd, st );
 }
 
-bool getColorFromMap(
-    const uniform SimulationRenderer* uniform self,
-    const varying float simulationValue,
-    varying vec3f& Kd,
-    varying float& opacity)
-{
-    if( self->numMaterials <= MATERIAL_SIMULATION_COLOR_MAP )
-        return false;
-
-    const uniform ExtendedOBJMaterial *uniform mat =
-        self->materials[MATERIAL_SIMULATION_COLOR_MAP];
-
-    if( !mat->map_Kd )
-        return false;
-
-    const varying vec2f st = { simulationValue, 0.f };
-    const varying vec4f Kd_from_map = get4f( mat->map_Kd, st );
-    Kd = make_vec3f(Kd_from_map);
-    opacity = Kd_from_map.w;
-    return true;
-}
-
 inline float lightAlpha(
     Ray& ray,
     uniform Model* uniform model,
@@ -281,10 +255,6 @@
     uniform int max_depth = self->moving ? 2 : 10;
     varying int depth = 0;
     varying vec3f colorKs = make_vec3f( 0.f );
-<<<<<<< HEAD
-    sample.alpha = 1.f;
-=======
->>>>>>> 152d8517
 
     while( depth < max_depth )
     {
@@ -300,10 +270,11 @@
             return color + colorKs;
         }
 
+        sample.alpha = 1.f;
         if( depth == 0 )
             sample.z = log( ray.t ) / 10.f;
 
-        varying vec3f local_shade_color = make_vec3f( 0.f );
+        vec3f local_shade_color = make_vec3f( 0.f );
 
         DifferentialGeometry dg;
         postIntersect(
@@ -317,14 +288,14 @@
         uniform ExtendedOBJMaterial* objMaterial =
                 ( uniform ExtendedOBJMaterial* ) material;
 
-        varying float lightEmission = 0.f;
-        varying float refraction = 1.f;
-        varying float reflection = 0.f;
-        varying float opacity = 1.f;
-        varying float Ns = 0.f;
-        varying vec3f Kd = make_vec3f( 0.f, 0.f, 0.f );
-        varying vec3f Ks = make_vec3f( 0.f );
-        varying vec3f normal = dg.Ns;
+        float lightEmission = 0.f;
+        float refraction = 1.f;
+        float reflection = 0.f;
+        float opacity = 1.f;
+        float Ns = 0.f;
+        vec3f Kd = make_vec3f( 0.f, 0.f, 0.f );
+        vec3f Ks = make_vec3f( 0.f );
+        vec3f normal = dg.Ns;
 
         if( !objMaterial )
         {
@@ -374,13 +345,6 @@
         if( simulationValue.x > DEFAULT_LIGHT_THRESHOLD )
             lightEmission = DEFAULT_LIGHT_EMISSION;
 
-<<<<<<< HEAD
-=======
-        // Get color from ColorMap, if present
-        varying bool useColormap =
-            getColorFromMap( self, simulationValue.x, Kd, opacity );
-
->>>>>>> 152d8517
         const varying float local_opacity = path_opacity * opacity;
 
         max_depth -= 1;
@@ -429,16 +393,8 @@
                         }
                     }
 
-<<<<<<< HEAD
                     const varying vec3f unshaded_light_contrib =
                         local_opacity * Kd * cosNL * radiance;
-=======
-                    const vec3f unshaded_light_contrib =
-                        useColormap ?
-                        local_opacity * Kd * cosNL * radiance :
-                        local_opacity * (0.5f * simulationValue + 0.5f * Kd) *
-                            cosNL * radiance;
->>>>>>> 152d8517
 
                     // Specular
                     if( self->shadingEnabled )
@@ -454,7 +410,7 @@
                             L = L + ss * 0.1f;
                         }
 
-                        const varying float max_contrib =
+                        const float max_contrib =
                                 reduce_max( unshaded_light_contrib );
                         if( max_contrib > 0.01f )
                         {
