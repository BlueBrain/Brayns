/* Copyright (c) 2015-2017, EPFL/Blue Brain Project
 * All rights reserved. Do not distribute without permission.
 * Responsible Author: Cyrille Favreau <cyrille.favreau@epfl.ch>
 *
 * Based on OSPRay implementation
 *
 * This file is part of Brayns <https://github.com/BlueBrain/Brayns>
 *
 * This library is free software; you can redistribute it and/or modify it under
 * the terms of the GNU Lesser General Public License version 3.0 as published
 * by the Free Software Foundation.
 *
 * This library is distributed in the hope that it will be useful, but WITHOUT
 * ANY WARRANTY; without even the implied warranty of MERCHANTABILITY or FITNESS
 * FOR A PARTICULAR PURPOSE.  See the GNU Lesser General Public License for more
 * details.
 *
 * You should have received a copy of the GNU Lesser General Public License
 * along with this library; if not, write to the Free Software Foundation, Inc.,
 * 51 Franklin Street, Fifth Floor, Boston, MA 02110-1301 USA.
 */

// Brayns
#include <plugins/engines/ospray/ispc/render/utils/AbstractRenderer.ih>

// needs to be the same in MorphologyLoader.cpp
uniform const uniform float OFFSET_MAGIC = 1e6;

struct SimulationRenderer
{
    AbstractRenderer abstract;

    Model* simulationModel;
    uniform float* uniform simulationData;
    uint64 simulationDataSize;
    float threshold;
    float detectionDistance;
};

struct ShadingAttributes
{
    const uniform SimulationRenderer* uniform self;
    varying DifferentialGeometry* dg;
    vec3f origin;
    vec3f normal;
    vec3f reflectedNormal;
    float refraction;
    float reflection;
    float opacity;
    vec3f diffuseColor;
    vec3f specularColor;
    float specularExponent;
    vec3f lightEmissionColor;
    float lightEmissionIntensity;
    vec4f simulationColor;
    vec3f indirectColor;
    float indirectIntensity;
    vec3f volumeColor;
    float volumeIntensity;
    vec3f shadingContribution;
    vec3f finalContribution;
};

inline void initializeShadingAttributes(
    const uniform SimulationRenderer* uniform self,
    ShadingAttributes& attributes)
{
    attributes.self = self;
    attributes.dg = 0;

    // Final contribution
    attributes.finalContribution = make_vec3f(0.f);

    // Simulation contribution
    attributes.simulationColor = make_vec4f(0.f);

    // Indirect light contribution
    attributes.indirectColor = make_vec3f(0.f);
    attributes.indirectIntensity = 0.f;

    // Light emission
    attributes.lightEmissionColor = make_vec3f(0.f);
    attributes.lightEmissionIntensity = 0.f;

    // Volume
    attributes.volumeColor = make_vec3f(0.f);
    attributes.volumeIntensity = 0.f;

    // Specular color
    attributes.specularColor = make_vec3f(0.f);
    attributes.specularExponent = 0.f;

    // Shading contribution
    attributes.shadingContribution = make_vec3f(0.f);

    // Other attributes
    attributes.reflection = 0.f;
    attributes.refraction = 1.f;
    attributes.opacity = 0.f;
}

inline void setGeometryShadingAttributes(
    const uniform SimulationRenderer* uniform self, DifferentialGeometry& dg,
    varying ScreenSample& sample, Ray& ray, ShadingAttributes& attributes)
{
    attributes.dg = &dg;

    // Intersection point with geometry
    attributes.origin = dg.P;

    // Shading normal
    attributes.normal = dg.Ns;

    // Reflected shading normal
    attributes.reflectedNormal =
        ray.dir - 2.f * dot(ray.dir, attributes.normal) * attributes.normal;

    // Process material attributes
    const uniform Material* material = dg.material;
    const uniform ExtendedOBJMaterial* objMaterial =
        (const uniform ExtendedOBJMaterial*)material;
    if (!objMaterial)
    {
        // Diffuse color
        attributes.diffuseColor = make_vec3f(dg.color);

        // if no material is defined, localOpacity is stored in the alpha
        // component of the RGBA color
        attributes.opacity = dg.color.w;
        return;
    }

    foreach_unique(mat in objMaterial)
    {
        // Glossiness
        if (mat->glossiness < 1.f)
        {
            const vec3f randomNormal =
                (1.f - mat->glossiness) *
                getRandomVector(sample, attributes.normal,
                                self->abstract.randomNumber);
            attributes.normal = normalize(attributes.normal + randomNormal);
        }

        // Refraction index
        attributes.refraction = mat->refraction;

        // Opacity
        if (valid(mat->map_d))
            attributes.opacity = mat->d * get1f(mat->map_d, dg.st, 1.f);
        else
            attributes.opacity = mat->d;

        // Diffuse color
        attributes.diffuseColor = mat->Kd * make_vec3f(dg.color);
        if (valid(mat->map_Kd))
        {
            const vec4f diffuseColorFromMap = get4f(mat->map_Kd, dg.st);
            attributes.diffuseColor =
                attributes.diffuseColor * make_vec3f(diffuseColorFromMap);
            attributes.opacity = diffuseColorFromMap.w;
        }

        // Specular color
        if (valid(mat->map_Ks))
            attributes.specularColor =
                max(attributes.specularColor,
                    mat->Ks * get3f(mat->map_Ks, dg.st, make_vec3f(1.f)));
        else
            attributes.specularColor = max(attributes.specularColor, mat->Ks);

        // Specular exponent
        if (valid(mat->map_Ns))
            attributes.specularExponent =
                max(attributes.specularExponent,
                    mat->Ns * get1f(mat->map_Ns, dg.st, 1.f));
        else
            attributes.specularExponent =
                max(attributes.specularExponent, mat->Ns);

        // Light emission intensity
        attributes.lightEmissionIntensity += mat->a;
        attributes.lightEmissionColor = attributes.diffuseColor;

        // Normal mapping
        if (valid(mat->map_Bump))
        {
            const vec3f n = get3f(mat->map_Bump, dg.st, make_vec3f(0.f)) - 0.5f;
            attributes.normal.x -= n.x;
            attributes.normal.y -= n.y;
        }

        // Reflection index
        attributes.reflection = mat->reflection;
        if (valid(mat->map_reflection))
        {
            const vec3f value =
                get3f(mat->map_reflection, dg.st, make_vec3f(0.f));
            attributes.reflection *= (value.x + value.y + value.z) / 3.f;
        }
    }

    // Update reflected shading normal
    attributes.reflectedNormal =
        ray.dir - 2.f * dot(ray.dir, attributes.normal) * attributes.normal;
}

/**
  The processSimulationContribution reads simulation value
  from the simulation data buffer.
  The geometry contains the offset of the buffer in it's X texture coordinates.
  The value from the simulation data buffer is then converted into a color,
  according to the colormap.
  */
inline void processSimulationValue(ShadingAttributes& attributes,
                                   varying DifferentialGeometry* dg)
{
    float value = 0.f;
    const uint64 index = (uint64)(dg->st.x * OFFSET_MAGIC) << 32 |
                         (uint32)(dg->st.y * OFFSET_MAGIC);

    if (index < attributes.self->simulationDataSize)
        value = attributes.self->simulationData[index];
    else
        // Value offset is out of range, return error color
        return;

    if (value < attributes.self->threshold)
        return;

    // Normalize the value according colormap size
    const float normalizedValue =
        (value - attributes.self->abstract.colorMapMinValue) /
        attributes.self->abstract.colorMapRange;

    const uint32 lookupIndex = max(0.f, min(normalizedValue, 1.f)) *
                               (attributes.self->abstract.colorMapSize - 1);

    attributes.simulationColor =
        attributes.self->abstract.colorMap[lookupIndex];

    if (attributes.self->abstract.emissionIntensitiesMap)
        attributes.lightEmissionColor =
            attributes.lightEmissionColor +
            attributes.self->abstract.emissionIntensitiesMap[lookupIndex];
}

/**
  The purpose of the processSimulationContribution function is to retreive the
  value of the simulation from a secondary model attached to the OSPRay scene.
  The geometry is defined by the primary model, but the shading is computed
  according to a second, non-visible model that contains the simulation values.
  In the case of circuit rendering for examples, neurons are meshes, and
  compartment reports are cones and cylinders that are inside the neuron. When
  an intersection is found at the surface of a mesh, a ray defined by the
  intersection point and the opposite normal to the surface is launched to hit
  the secondary model. When the secondary model is intersected, the simulation
  value is retrieved and used to shade the surface of the mesh.
*/
inline void processSimulationContribution(varying ScreenSample& sample,
                                          ShadingAttributes& attributes,
                                          const int materialID)
{
    if (!attributes.self->simulationModel)
    {
        processSimulationValue(attributes, attributes.dg);
        return;
    }

    // Get simulation color from simulation model
    Ray colorRay;
    colorRay.org = attributes.origin;
    colorRay.dir = getRandomVector(sample, attributes.normal * -1.f,
                                   attributes.self->abstract.randomNumber);
    colorRay.t0 = 0.f;
<<<<<<< HEAD
    colorRay.time = infinity;
    colorRay.t = self->detectionDistance;
=======
    colorRay.time = RAY_INFINITY;
    colorRay.t = attributes.self->detectionDistance;
>>>>>>> 8c4cf2bb
    colorRay.primID = -1;
    colorRay.geomID = -1;
    colorRay.instID = -1;

    // Trace ray to hit the simulation model
    traceRay(attributes.self->simulationModel, colorRay);

    if (colorRay.geomID < 0)
        attributes.simulationColor = make_vec4f(0.f);
    else
    {
        // Intersection found. Simulation ray hit a primitive
        varying DifferentialGeometry colorDg;
        postIntersect(attributes.self->simulationModel, colorDg, colorRay,
                      DG_MATERIALID | DG_TEXCOORD);
        if (materialID == colorDg.materialID && attributes.self->simulationData)
            // The mesh and it's corresponding representation in the
            // simulation model must use the same material ID. This is to
            // make sure that one neuron is not shaded with the simulation
            // value of another neuron.
            processSimulationValue(attributes, &colorDg);
    }
}

inline void processBackgroundColor(varying ScreenSample& sample,
                                   ShadingAttributes& attributes)
{
    // No intersection. Return volume contribution + skybox color
    const vec4f bgColor = skyboxMapping((Renderer*)attributes.self, sample.ray,
                                        attributes.self->abstract.numMaterials,
                                        attributes.self->abstract.materials);

    attributes.shadingContribution = make_vec3f(bgColor);
}

inline void computeIndirectShading(varying ScreenSample& sample,
                                   ShadingAttributes& attributes)

{
    if (attributes.self->abstract.ambientOcclusionStrength == 0.f ||
        attributes.lightEmissionIntensity > 0.01f)
        return;

    DifferentialGeometry dg;
    indirectShading(&(attributes.self->abstract), sample, attributes.origin,
                    attributes.normal, dg, attributes.indirectColor,
                    attributes.indirectIntensity);
}

inline void processLightShading(DifferentialGeometry& dg,
                                varying ScreenSample& sample,
                                ShadingAttributes& attributes)
{
    // Shading for all lights defined in the scene
    attributes.shadingContribution = make_vec3f(0.f);
    for (uniform int i = 0; attributes.self->abstract.lights &&
                            i < attributes.self->abstract.numLights;
         ++i)
    {
        const uniform Light* uniform light =
            attributes.self->abstract.lights[i];
        const vec2f s = make_vec2f(0.5f);
        const varying Light_SampleRes lightSample = light->sample(light, dg, s);
        const vec3f radiance = lightSample.weight;
        const varying vec3f lightDirection = lightSample.dir;

        if (reduce_max(radiance) > 0.f)
        {
            float cosNL = 1.f;
            vec3f specularColor = make_vec3f(0.f);

            // Phong + Blinn shading
            const bool shadingEnabled =
                attributes.self->abstract.shadingEnabled;
            if (shadingEnabled)
            {
                cosNL = dot(lightDirection, attributes.normal);

                // Specular color
                const float cosLR =
                    dot(lightDirection, attributes.reflectedNormal);
                specularColor = attributes.specularColor *
                                powf(cosLR, attributes.specularExponent);
            }

            // Process shadows
            const bool shadowsEnabled =
                attributes.self->abstract.shadows > 0.f &&
                attributes.lightEmissionIntensity < 0.01f;
            const float alpha =
                shadowsEnabled
                    ? shadedLightIntensity(&(attributes.self->abstract), sample,
                                           attributes.origin, attributes.normal,
                                           lightDirection)
                    : 1.f;
            attributes.shadingContribution =
                attributes.shadingContribution + specularColor +
                alpha * cosNL * attributes.diffuseColor;
        }
    }
}

inline void processElectronShading(varying ScreenSample& sample,
                                   ShadingAttributes& attributes)
{
    const vec3f viewer = normalize(sample.ray.org - attributes.origin);
    const float el = max(0.f, dot(viewer, attributes.normal));
    const float cosNL = 1.f - el;
    attributes.shadingContribution = attributes.diffuseColor * cosNL;
}

inline void processVolumeContribution(varying ScreenSample& sample,
                                      ShadingAttributes& attributes, Ray& ray)
{
    if (attributes.self->abstract.volumeData)
    {
        const vec4f volumetricValue =
            getVolumeContribution(&(attributes.self->abstract), ray, sample);
        attributes.volumeColor = make_vec3f(volumetricValue);
        attributes.volumeIntensity = volumetricValue.w;
    }
}

inline void processFinalContribution(ShadingAttributes& attributes)
{
    // Indirect light contribution
    const vec3f indirectContribution =
        attributes.indirectColor * attributes.indirectIntensity;

    // Simulation contribution
    const vec3f simulationColor = make_vec3f(attributes.simulationColor);
    float alpha = attributes.simulationColor.w;

    // Surface + volume final contribution
    vec3f totalContributions =
        (attributes.shadingContribution + simulationColor) * (1.f - alpha) +
        attributes.shadingContribution * simulationColor * alpha +
        indirectContribution;

    // Volume contribution
    vec4f dst =
        make_vec4f(totalContributions, 1.f - attributes.volumeIntensity);
    const vec4f src =
        make_vec4f(attributes.volumeColor, attributes.volumeIntensity);
    composite(src, dst, attributes.self->abstract.volumeSamplesPerRay);

    // Light emission contribution
    const vec3f finalContribution =
        make_vec3f(dst) +
        attributes.lightEmissionIntensity * attributes.lightEmissionColor;

    // Store final contribution
    attributes.finalContribution.x = max(0.f, min(1.f, finalContribution.x));
    attributes.finalContribution.y = max(0.f, min(1.f, finalContribution.y));
    attributes.finalContribution.z = max(0.f, min(1.f, finalContribution.z));
}

inline vec3f SimulationRenderer_shadeRay(
    const uniform SimulationRenderer* uniform self,
    varying ScreenSample& sample)
{
    Ray ray = sample.ray;
    vec3f color = make_vec3f(0.f);

    float pathOpacity = 1.f;
    unsigned int depth = 0;
    float oldlocalRefraction = 1.f;
    bool moreRebounds = true;

    sample.z = RAY_INFINITY;
    sample.alpha = 0.f;

    while (moreRebounds && depth < NB_MAX_REBOUNDS)
    {
        // Shading attributes store all color contributions for the current ray
        ShadingAttributes attributes;
        initializeShadingAttributes(self, attributes);

        // Trace ray
        traceRay(self->abstract.super.model, ray);

        if (ray.geomID < 0)
        {
            // Background contribution
            processBackgroundColor(sample, attributes);

            // Volume contribution
            processVolumeContribution(sample, attributes, ray);

            // No Geometry intersection. No need to iterate more
            moreRebounds = false;
        }
        else
        {
            // Get intersection information
            DifferentialGeometry dg;
            postIntersect(self->abstract.super.model, dg, ray,
                          DG_NG | DG_NS | DG_NORMALIZE | DG_FACEFORWARD |
                              DG_MATERIALID | DG_COLOR | DG_TEXCOORD);

            // Z-Depth
            if (depth == 0)
                sample.z = min(RAY_INFINITY, ray.t);

            // Initialize geometry shading attributes
            setGeometryShadingAttributes(self, dg, sample, ray, attributes);

            // Compute simulation contribution
            processSimulationContribution(sample, attributes, dg.materialID);

            if (attributes.opacity > 0.01f && moreRebounds)
            {
                // Compute indirect lightening contribution
                computeIndirectShading(sample, attributes);

                // Compute surface shading
                if (self->abstract.electronShadingEnabled)
                    processElectronShading(sample, attributes);
                else
                    processLightShading(dg, sample, attributes);

                // Compute volume contribution
                processVolumeContribution(sample, attributes, ray);
            }
            else
                // Fully transparent object. Ignore intersection
                ray.t0 = ray.t + 1.f;
        }

        // Combine all contributions
        processFinalContribution(attributes);

        color = attributes.finalContribution * pathOpacity +
                color * (1.f - pathOpacity);

        // Prepare ray for next iteration
        float alpha = 1.f;
        if (attributes.opacity < 1.f)
        {
            // Refraction
            const float angle = dot(ray.dir, attributes.normal);
            if (abs(attributes.refraction - oldlocalRefraction) < 0.001f)
                if (angle > 0.f)
                    attributes.refraction = 1.f;

            ray.t0 = 0.f;
            ray.dir =
                refractedVector(ray.dir, attributes.normal, oldlocalRefraction,
                                attributes.refraction);
            ray.org =
                attributes.origin + self->abstract.super.epsilon * ray.dir;

            pathOpacity *= (1.f - attributes.opacity);
            oldlocalRefraction = attributes.refraction;
            ++depth;
        }
        else if (attributes.reflection > 0.f)
        {
            // Reflection
            ray.t0 = 0.f;
            ray.dir = attributes.reflectedNormal;
            ray.org = attributes.origin +
                      self->abstract.super.epsilon * attributes.reflectedNormal;
            pathOpacity *= attributes.reflection;
            ++depth;
        }
        else
            moreRebounds = false;

        // Alpha
        sample.alpha += attributes.opacity;

        ray.t = RAY_INFINITY;
        ray.primID = -1;
        ray.geomID = -1;
        ray.instID = -1;
    }

    return color;
}

void SimulationRenderer_renderSample(uniform Renderer* uniform _self,
                                     void* uniform perFrameData,
                                     varying ScreenSample& sample)
{
    uniform SimulationRenderer* uniform self =
        (uniform SimulationRenderer * uniform)_self;
    sample.ray.time = infinity;
    sample.rgb = SimulationRenderer_shadeRay(self, sample);
}

// Exports (called from C++)
export void* uniform SimulationRenderer_create(void* uniform cppE)
{
    uniform SimulationRenderer* uniform self =
        uniform new uniform SimulationRenderer;
    Renderer_Constructor(&self->abstract.super, cppE);
    self->abstract.super.renderSample = SimulationRenderer_renderSample;
    return self;
}

export void SimulationRenderer_set(
    void* uniform _self, void* uniform simulationModel,
    const uniform vec3f& bgColor, const uniform float& shadows,
    const uniform float& softShadows,
    const uniform float& ambientOcclusionStrength,
    const uniform bool& shadingEnabled, const uniform int& randomNumber,
    const uniform float& timestamp, const uniform int& spp,
    const uniform bool& electronShadingEnabled, void** uniform lights,
    const uniform int32 numLights, void** uniform materials,
    const uniform int32 numMaterials, uniform uint8* uniform volumeData,
    const uniform vec3i& volumeDimensions,
    const uniform vec3f& volumeElementSpacing,
    const uniform vec3f& volumeOffset, const uniform float& volumeEpsilon,
    const uniform int32& volumeSamplesPerRay,
    uniform float* uniform simulationData,
    const uniform uint64& simulationDataSize, uniform vec4f* uniform colormap,
    uniform vec3f* uniform emissionIntensitiesMap,
    const uniform int32 colorMapSize, const uniform float& colorMapMinValue,
    const uniform float& colorMapRange, const uniform float& threshold,
    const uniform float& detectionDistance)
{
    uniform SimulationRenderer* uniform self =
        (uniform SimulationRenderer * uniform)_self;

    self->abstract.bgColor = bgColor;
    self->abstract.shadows = shadows;
    self->abstract.softShadows = softShadows;
    self->abstract.ambientOcclusionStrength = ambientOcclusionStrength;
    self->abstract.shadingEnabled = shadingEnabled;
    self->abstract.randomNumber = randomNumber;
    self->abstract.timestamp = timestamp;
    self->abstract.spp = spp;
    self->abstract.electronShadingEnabled = electronShadingEnabled;

    self->abstract.lights = (const uniform Light* uniform* uniform)lights;
    self->abstract.numLights = numLights;

    self->abstract.materials =
        (const uniform ExtendedOBJMaterial* uniform* uniform)materials;
    self->abstract.numMaterials = numMaterials;

    self->abstract.volumeData = (uniform uint8 * uniform)volumeData;
    self->abstract.volumeDimensions = volumeDimensions;
    self->abstract.volumeElementSpacing = volumeElementSpacing;
    self->abstract.volumeOffset = volumeOffset;
    self->abstract.volumeEpsilon = volumeEpsilon;
    self->abstract.volumeSamplesPerRay = volumeSamplesPerRay;

    const uniform vec3f diag =
        make_vec3f(volumeDimensions) * volumeElementSpacing;
    self->abstract.volumeDiag = max(diag.x, max(diag.y, diag.z));

    self->abstract.colorMap = (uniform vec4f * uniform)colormap;
    self->abstract.emissionIntensitiesMap =
        (uniform vec3f * uniform)emissionIntensitiesMap;
    self->abstract.colorMapSize = colorMapSize;
    self->abstract.colorMapMinValue = colorMapMinValue;
    self->abstract.colorMapRange = colorMapRange;

    self->simulationModel = (uniform Model * uniform)simulationModel;
    self->simulationData = (uniform float* uniform)simulationData;
    self->simulationDataSize = simulationDataSize;

    self->threshold = threshold;
    self->detectionDistance = detectionDistance;
}<|MERGE_RESOLUTION|>--- conflicted
+++ resolved
@@ -273,13 +273,8 @@
     colorRay.dir = getRandomVector(sample, attributes.normal * -1.f,
                                    attributes.self->abstract.randomNumber);
     colorRay.t0 = 0.f;
-<<<<<<< HEAD
-    colorRay.time = infinity;
-    colorRay.t = self->detectionDistance;
-=======
     colorRay.time = RAY_INFINITY;
     colorRay.t = attributes.self->detectionDistance;
->>>>>>> 8c4cf2bb
     colorRay.primID = -1;
     colorRay.geomID = -1;
     colorRay.instID = -1;
