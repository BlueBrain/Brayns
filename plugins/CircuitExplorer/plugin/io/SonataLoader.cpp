/* Copyright (c) 2015-2021, EPFL/Blue Brain Project
 * All rights reserved. Do not distribute without permission.
 * Responsible Author: Nadir Roman <nadir.romanguerrero@epfl.ch>
 *
 * This library is free software; you can redistribute it and/or modify it under
 * the terms of the GNU Lesser General Public License version 3.0 as published
 * by the Free Software Foundation.
 *
 * This library is distributed in the hope that it will be useful, but WITHOUT
 * ANY WARRANTY; without even the implied warranty of MERCHANTABILITY or FITNESS
 * FOR A PARTICULAR PURPOSE.  See the GNU Lesser General Public License for more
 * details.
 *
 * You should have received a copy of the GNU Lesser General Public License
 * along with this library; if not, write to the Free Software Foundation, Inc.,
 * 51 Franklin Street, Fifth Floor, Boston, MA 02110-1301 USA.
 */

#include "SonataLoader.h"

#include <brayns/common/Log.h>
#include <brayns/common/Timer.h>
#include <brayns/engine/Scene.h>
#include <brayns/utils/StringUtils.h>

#include <plugin/api/CircuitColorManager.h>
#include <plugin/api/MaterialUtils.h>

#include <plugin/io/sonataloader/ParameterCheck.h>
#include <plugin/io/sonataloader/colorhandlers/PopulationColorManager.h>
#include <plugin/io/sonataloader/data/SonataSelection.h>
#include <plugin/io/sonataloader/populations/PopulationLoadManager.h>
#include <plugin/io/sonataloader/reports/PopulationReportManager.h>

<<<<<<< HEAD
#include <plugin/io/util/TransferFunctionUtils.h>
=======
#include <common/types.h>
>>>>>>> b3264d28

using namespace sonataloader;

<<<<<<< HEAD
namespace
{
auto selectNodes(const bbp::sonata::CircuitConfig& config,
                 const SonataNodePopulationParameters& lc)
{
    NodeSelection selection;
    selection.select(config, lc.node_population, lc.node_sets);
    selection.select(lc.node_ids);
    selection.select(lc.report_type, lc.report_path, lc.node_population);
    const auto selected = selection.intersection(lc.node_percentage);
    if (selected.empty())
        throw std::runtime_error("SonataLoader: Empty node selection for " +
                                 lc.node_population);
    return selected;
=======
#include <brayns/common/Log.h>

SonataLoader::SonataLoader(
    brayns::Scene& scene,
    const brayns::ApplicationParameters& applicationParameters,
    brayns::PropertyMap&& loaderParams, CircuitExplorerPlugin* plugin)
    : AbstractCircuitLoader(scene, applicationParameters,
                            std::move(loaderParams), plugin)
{
    brayns::Log::info("[CE] Registering {}.", getName());
    _fixedDefaults.add(
        {PROP_PRESYNAPTIC_NEURON_GID.getName(), std::string("")});
    _fixedDefaults.add(
        {PROP_POSTSYNAPTIC_NEURON_GID.getName(), std::string("")});
    _fixedDefaults.add(PROP_SYNCHRONOUS_MODE);
>>>>>>> b3264d28
}

brayns::ModelDescriptorPtr createModelDescriptor(const std::string& name,
                                                 const std::string& path,
                                                 brayns::ModelPtr& model)
{
    model->updateBounds();
    brayns::Transformation transform;
    transform.setRotationCenter(model->getBounds().getCenter());
    auto modelDescriptor =
        std::make_shared<brayns::ModelDescriptor>(std::move(model), name, path,
                                                  brayns::ModelMetadata());
    modelDescriptor->setName(name);
    modelDescriptor->setTransformation(transform);
    return modelDescriptor;
}

void informProgress(const brayns::LoaderProgress& cb, const std::string& msg,
                    float& total, const float chunk)
{
    cb.updateProgress(msg, total);
    total += chunk;
    total = std::max(total, 1.f);
}
} // namespace

std::vector<std::string> SonataLoader::getSupportedExtensions() const
{
    return std::vector<std::string>{".json"};
}

std::string SonataLoader::getName() const
{
    return std::string("SONATA loader");
}

std::vector<brayns::ModelDescriptorPtr> SonataLoader::importFromBlob(
    brayns::Blob&&, const brayns::LoaderProgress&,
    const SonataLoaderParameters&, brayns::Scene&) const
{
    throw std::runtime_error("Sonata loader: import from blob not supported");
}

std::vector<brayns::ModelDescriptorPtr> SonataLoader::importFromFile(
    const std::string& path, const brayns::LoaderProgress& callback,
    const SonataLoaderParameters& input, brayns::Scene& scene) const
{
    const brayns::Timer timer;
    PLUGIN_INFO << getName() << ": Loading " << path << "\n";

    // Parse and check config and load parameters
    const SonataConfig::Data network = SonataConfig::readNetwork(path);
    ParameterCheck::checkInput(network.config, input);

<<<<<<< HEAD
    // Compute how much progress percentage each population load will consume
    const auto numNodes = input.node_population_settings.size();
    size_t numEdges = 0u;
    for (const auto& popLoadConfig : input.node_population_settings)
        numEdges += popLoadConfig.edge_populations.size();
    float total = 0.f;
    const float chunk = (1.f / static_cast<float>(numNodes * 3 + numEdges * 3));
=======
    if (populationNames.size() != populationReports.size() ||
        populationNames.size() != populationReportTypes.size())
        throw std::runtime_error(
            "Population name count must match report name, report type count");
>>>>>>> b3264d28

    std::vector<brayns::ModelDescriptorPtr> result;
    for (const auto& nodeSettings : input.node_population_settings)
    {
<<<<<<< HEAD
        const auto& nodeName = nodeSettings.node_population;

        brayns::Log::info("[CE] Loading {} node population.", nodeName);

        // Select nodes that are going to be loaded
        const auto nodeSelection = selectNodes(network.config, nodeSettings);

        // Load node data
        const auto nodeIDs = nodeSelection.flatten();
        informProgress(callback, "Loading " + nodeName, total, chunk);
        auto nodes = PopulationLoaderManager::loadNodes(network, nodeSettings,
                                                        nodeSelection);
        if (nodes.empty())
            continue;

        // Load node report mapping, if any
        informProgress(callback, nodeName + ": Loading simulation", total,
                       chunk);
        PopulationReportManager::loadNodeMapping(nodeSettings, nodeSelection,
                                                 nodes);

        // Load edges for this node population
        std::vector<brayns::ModelDescriptor*> edgeModels;
        for (const auto& edge : nodeSettings.edge_populations)
        {
            const auto& edgeName = edge.edge_population;
            brayns::Log::info("[CE] \tLoading {} edge population.", edgeName);

            informProgress(callback, "Loading " + edgeName, total, chunk);
            // Load edge data
            auto edges = PopulationLoaderManager::loadEdges(network, edge,
                                                            nodeSelection);
            if (edges.empty())
                continue;

            // Map edge geometry to node geometry
            PopulationLoaderManager::mapEdgesToNodes(nodes, edges);

            // Load edge report mapping, if any
            informProgress(callback, edgeName + ": Loading simulation", total,
                           chunk);
            PopulationReportManager::loadEdgeMapping(edge, nodeSelection,
                                                     edges);

            // Add geometry to the edge model
            informProgress(callback, edgeName + ": Generating edge geometry",
                           total, chunk);
            brayns::ModelPtr edgeModel = scene.createModel();
            std::vector<ElementMaterialMap::Ptr> edgeMaterialMaps(nodes.size());
            for (size_t j = 0; j < nodes.size(); ++j)
            {
                edgeMaterialMaps[j] = edges[j]->addToModel(*edgeModel);
                edges[j].reset(nullptr);
            }

            result.push_back(createModelDescriptor(edgeName, path, edgeModel));

            // Create simulation handler, if any
            PopulationReportManager::addEdgeReportHandler(edge, nodeSelection,
                                                          result.back());
            // Add to the synapse model list to set the node simulation handler
            // if this edge model does not have one
            edgeModels.push_back(result.back().get());

            // Create the color handler
            auto edgeColor =
                PopulationColorManager::createEdgeColorHandler(network, edge);
            CircuitColorManager::registerHandler(result.back(),
                                                 std::move(edgeColor), nodeIDs,
                                                 std::move(edgeMaterialMaps));

            brayns::Log::info("[CE] \tLoaded edge population {}.", edgeName);
        }

        informProgress(callback, nodeName + ": Generating node geometry", total,
                       chunk);

        // Add geometry to the node model
        brayns::ModelPtr nodeModel = scene.createModel();
        std::vector<ElementMaterialMap::Ptr> materialMaps(nodes.size());
        for (size_t i = 0; i < nodes.size(); ++i)
        {
            materialMaps[i] = nodes[i]->addToModel(*nodeModel);
            nodes[i].reset(nullptr);
        }

        // Create the model descriptor
        result.push_back(createModelDescriptor(nodeName, path, nodeModel));

        // Create simulation handler
        PopulationReportManager::addNodeReportHandler(nodeSettings,
                                                      nodeSelection,
                                                      result.back());
        // Update all the edge populations that does not have a simulation of
        // their own
        PopulationReportManager::addNodeHandlerToEdges(result.back(),
                                                       edgeModels);

        // Create the color handler
        auto nodeColor =
            PopulationColorManager::createNodeColorHandler(network,
                                                           nodeSettings);
        CircuitColorManager::registerHandler(result.back(),
                                             std::move(nodeColor), nodeIDs,
                                             std::move(materialMaps));

        brayns::Log::info("[CE] Loaded node population {}.", nodeName);
=======
        // Default properties used for each loaded population
        brayns::PropertyMap defaultProperties =
            AdvancedCircuitLoader::getCLIProperties();
        defaultProperties.update(PROP_SECTION_TYPE_APICAL_DENDRITE.getName(),
                                 true);
        defaultProperties.update(PROP_SECTION_TYPE_AXON.getName(), false);
        defaultProperties.update(PROP_SECTION_TYPE_DENDRITE.getName(), true);
        defaultProperties.update(PROP_SECTION_TYPE_SOMA.getName(), true);
        defaultProperties.update(PROP_USER_DATA_TYPE.getName(),
                                 std::string("Simulation offset"));
        defaultProperties.update(PROP_LOAD_LAYERS.getName(), false);
        defaultProperties.update(PROP_LOAD_ETYPES.getName(), false);
        defaultProperties.update(PROP_LOAD_MTYPES.getName(), false);
        defaultProperties.update(PROP_USE_SDF_GEOMETRY.getName(), true);
        defaultProperties.add(PROP_PRESYNAPTIC_NEURON_GID);
        defaultProperties.add(PROP_POSTSYNAPTIC_NEURON_GID);

        // Population variables
        const auto& populationName = populationNames[i];
        const auto& populationReport = populationReports[i];
        const auto& populationReportType = populationReportTypes[i];

        brayns::Log::info("[CE] Loading population {}.", populationName);

        // Use the default parameters and update the variable ones for each
        // population
        defaultProperties.update(PROP_DENSITY.getName(), density);
        defaultProperties.update(PROP_REPORT.getName(), populationReport);
        defaultProperties.update(PROP_REPORT_TYPE.getName(),
                                 populationReportType);

        // Load the BlueConfig/CircuitConfig
        std::unique_ptr<brion::BlueConfig> config;
        // Section Run Default
        if (populationName == "Default")
            config = std::make_unique<brion::BlueConfig>(file);
        // Section Circuit <population name>
        else
            config = std::make_unique<brion::BlueConfig>(
                file, brion::BlueConfigSection::CONFIGSECTION_CIRCUIT,
                populationName);

        // Import the model
        auto model =
            importCircuitFromBlueConfig(*config, defaultProperties, cb);
        if (model)
            result.push_back(model);
>>>>>>> b3264d28
    }

    TransferFunctionUtils::set(scene.getTransferFunction());

    const auto time = timer.elapsed();
    PLUGIN_INFO << getName() << ": Done in " << time << " second(s)";
    PLUGIN_INFO << std::endl;

    return result;
}<|MERGE_RESOLUTION|>--- conflicted
+++ resolved
@@ -32,15 +32,10 @@
 #include <plugin/io/sonataloader/populations/PopulationLoadManager.h>
 #include <plugin/io/sonataloader/reports/PopulationReportManager.h>
 
-<<<<<<< HEAD
 #include <plugin/io/util/TransferFunctionUtils.h>
-=======
-#include <common/types.h>
->>>>>>> b3264d28
 
 using namespace sonataloader;
 
-<<<<<<< HEAD
 namespace
 {
 auto selectNodes(const bbp::sonata::CircuitConfig& config,
@@ -55,23 +50,6 @@
         throw std::runtime_error("SonataLoader: Empty node selection for " +
                                  lc.node_population);
     return selected;
-=======
-#include <brayns/common/Log.h>
-
-SonataLoader::SonataLoader(
-    brayns::Scene& scene,
-    const brayns::ApplicationParameters& applicationParameters,
-    brayns::PropertyMap&& loaderParams, CircuitExplorerPlugin* plugin)
-    : AbstractCircuitLoader(scene, applicationParameters,
-                            std::move(loaderParams), plugin)
-{
-    brayns::Log::info("[CE] Registering {}.", getName());
-    _fixedDefaults.add(
-        {PROP_PRESYNAPTIC_NEURON_GID.getName(), std::string("")});
-    _fixedDefaults.add(
-        {PROP_POSTSYNAPTIC_NEURON_GID.getName(), std::string("")});
-    _fixedDefaults.add(PROP_SYNCHRONOUS_MODE);
->>>>>>> b3264d28
 }
 
 brayns::ModelDescriptorPtr createModelDescriptor(const std::string& name,
@@ -120,13 +98,12 @@
     const SonataLoaderParameters& input, brayns::Scene& scene) const
 {
     const brayns::Timer timer;
-    PLUGIN_INFO << getName() << ": Loading " << path << "\n";
+    brayns::Log::info("[CE] {}: loading {}.", getName(), path);
 
     // Parse and check config and load parameters
     const SonataConfig::Data network = SonataConfig::readNetwork(path);
     ParameterCheck::checkInput(network.config, input);
 
-<<<<<<< HEAD
     // Compute how much progress percentage each population load will consume
     const auto numNodes = input.node_population_settings.size();
     size_t numEdges = 0u;
@@ -134,17 +111,10 @@
         numEdges += popLoadConfig.edge_populations.size();
     float total = 0.f;
     const float chunk = (1.f / static_cast<float>(numNodes * 3 + numEdges * 3));
-=======
-    if (populationNames.size() != populationReports.size() ||
-        populationNames.size() != populationReportTypes.size())
-        throw std::runtime_error(
-            "Population name count must match report name, report type count");
->>>>>>> b3264d28
 
     std::vector<brayns::ModelDescriptorPtr> result;
     for (const auto& nodeSettings : input.node_population_settings)
     {
-<<<<<<< HEAD
         const auto& nodeName = nodeSettings.node_population;
 
         brayns::Log::info("[CE] Loading {} node population.", nodeName);
@@ -252,62 +222,12 @@
                                              std::move(materialMaps));
 
         brayns::Log::info("[CE] Loaded node population {}.", nodeName);
-=======
-        // Default properties used for each loaded population
-        brayns::PropertyMap defaultProperties =
-            AdvancedCircuitLoader::getCLIProperties();
-        defaultProperties.update(PROP_SECTION_TYPE_APICAL_DENDRITE.getName(),
-                                 true);
-        defaultProperties.update(PROP_SECTION_TYPE_AXON.getName(), false);
-        defaultProperties.update(PROP_SECTION_TYPE_DENDRITE.getName(), true);
-        defaultProperties.update(PROP_SECTION_TYPE_SOMA.getName(), true);
-        defaultProperties.update(PROP_USER_DATA_TYPE.getName(),
-                                 std::string("Simulation offset"));
-        defaultProperties.update(PROP_LOAD_LAYERS.getName(), false);
-        defaultProperties.update(PROP_LOAD_ETYPES.getName(), false);
-        defaultProperties.update(PROP_LOAD_MTYPES.getName(), false);
-        defaultProperties.update(PROP_USE_SDF_GEOMETRY.getName(), true);
-        defaultProperties.add(PROP_PRESYNAPTIC_NEURON_GID);
-        defaultProperties.add(PROP_POSTSYNAPTIC_NEURON_GID);
-
-        // Population variables
-        const auto& populationName = populationNames[i];
-        const auto& populationReport = populationReports[i];
-        const auto& populationReportType = populationReportTypes[i];
-
-        brayns::Log::info("[CE] Loading population {}.", populationName);
-
-        // Use the default parameters and update the variable ones for each
-        // population
-        defaultProperties.update(PROP_DENSITY.getName(), density);
-        defaultProperties.update(PROP_REPORT.getName(), populationReport);
-        defaultProperties.update(PROP_REPORT_TYPE.getName(),
-                                 populationReportType);
-
-        // Load the BlueConfig/CircuitConfig
-        std::unique_ptr<brion::BlueConfig> config;
-        // Section Run Default
-        if (populationName == "Default")
-            config = std::make_unique<brion::BlueConfig>(file);
-        // Section Circuit <population name>
-        else
-            config = std::make_unique<brion::BlueConfig>(
-                file, brion::BlueConfigSection::CONFIGSECTION_CIRCUIT,
-                populationName);
-
-        // Import the model
-        auto model =
-            importCircuitFromBlueConfig(*config, defaultProperties, cb);
-        if (model)
-            result.push_back(model);
->>>>>>> b3264d28
     }
 
     TransferFunctionUtils::set(scene.getTransferFunction());
 
     const auto time = timer.elapsed();
-    PLUGIN_INFO << getName() << ": Done in " << time << " second(s)";
-    PLUGIN_INFO << std::endl;
+    brayns::Log::info("[CE] {}: done in {} second(s).", getName(), time);
 
     return result;
 }